/*
 * Copyright 2018 Google LLC
 *
 * Licensed under the Apache License, Version 2.0 (the "License");
 * you may not use this file except in compliance with the License.
 * You may obtain a copy of the License at
 *
 *     http://www.apache.org/licenses/LICENSE-2.0
 *
 * Unless required by applicable law or agreed to in writing, software
 * distributed under the License is distributed on an "AS IS" BASIS,
 * WITHOUT WARRANTIES OR CONDITIONS OF ANY KIND, either express or implied.
 * See the License for the specific language governing permissions and
 * limitations under the License.
 */

package app.tivi.data.mappers

import app.tivi.data.daos.TiviShowDao
import me.tatarka.inject.annotations.Inject

@Inject
class ShowIdToTmdbIdMapper(
    private val showDao: TiviShowDao,
<<<<<<< HEAD
) : Mapper<Long, Int> {
    override fun map(from: Long) = showDao.getTmdbIdForShowId(from)
        ?: throw IllegalArgumentException("Show with id $from does not exist")
=======
) : Mapper<Long, Int?> {
    override suspend fun map(from: Long) = showDao.getTmdbIdForShowId(from)
>>>>>>> 0fc46176
}<|MERGE_RESOLUTION|>--- conflicted
+++ resolved
@@ -22,12 +22,6 @@
 @Inject
 class ShowIdToTmdbIdMapper(
     private val showDao: TiviShowDao,
-<<<<<<< HEAD
-) : Mapper<Long, Int> {
+) : Mapper<Long, Int?> {
     override fun map(from: Long) = showDao.getTmdbIdForShowId(from)
-        ?: throw IllegalArgumentException("Show with id $from does not exist")
-=======
-) : Mapper<Long, Int?> {
-    override suspend fun map(from: Long) = showDao.getTmdbIdForShowId(from)
->>>>>>> 0fc46176
 }