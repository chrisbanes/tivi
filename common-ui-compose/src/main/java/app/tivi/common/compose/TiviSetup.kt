--- conflicted
+++ resolved
@@ -19,26 +19,14 @@
 package app.tivi.common.compose
 
 import androidx.compose.runtime.Composable
-<<<<<<< HEAD
-import app.tivi.common.compose.theme.TiviTheme
-import dev.chrisbanes.accompanist.insets.ProvideWindowInsets
-=======
 import com.google.android.material.composethemeadapter.MdcTheme
->>>>>>> 26042f3e
 
 /**
  * Just groups some common Compose content setup
  */
 @Composable
 inline fun TiviContentSetup(noinline content: @Composable () -> Unit) {
-<<<<<<< HEAD
-    TiviTheme {
-        ProvideWindowInsets {
-            content()
-        }
-=======
     MdcTheme {
         content()
->>>>>>> 26042f3e
     }
 }