/*
 * Copyright 2020 Google LLC
 *
 * Licensed under the Apache License, Version 2.0 (the "License");
 * you may not use this file except in compliance with the License.
 * You may obtain a copy of the License at
 *
 *     http://www.apache.org/licenses/LICENSE-2.0
 *
 * Unless required by applicable law or agreed to in writing, software
 * distributed under the License is distributed on an "AS IS" BASIS,
 * WITHOUT WARRANTIES OR CONDITIONS OF ANY KIND, either express or implied.
 * See the License for the specific language governing permissions and
 * limitations under the License.
 */

package app.tivi.showdetails.details

import androidx.compose.animation.DpPropKey
import androidx.compose.animation.ExperimentalAnimationApi
import androidx.compose.animation.VectorConverter
import androidx.compose.animation.animate
import androidx.compose.animation.animatedValue
import androidx.compose.animation.core.FloatPropKey
import androidx.compose.animation.core.snap
import androidx.compose.animation.core.spring
import androidx.compose.animation.core.transitionDefinition
import androidx.compose.animation.core.tween
import androidx.compose.animation.transition
import androidx.compose.foundation.AmbientContentColor
import androidx.compose.foundation.Icon
import androidx.compose.foundation.Text
import androidx.compose.foundation.border
import androidx.compose.foundation.clickable
import androidx.compose.foundation.isSystemInDarkTheme
import androidx.compose.foundation.layout.Box
import androidx.compose.foundation.layout.Column
import androidx.compose.foundation.layout.ExperimentalLayout
import androidx.compose.foundation.layout.FlowRow
import androidx.compose.foundation.layout.PaddingValues
import androidx.compose.foundation.layout.Row
import androidx.compose.foundation.layout.SizeMode
import androidx.compose.foundation.layout.Spacer
import androidx.compose.foundation.layout.aspectRatio
import androidx.compose.foundation.layout.fillMaxHeight
import androidx.compose.foundation.layout.fillMaxSize
import androidx.compose.foundation.layout.fillMaxWidth
import androidx.compose.foundation.layout.offset
import androidx.compose.foundation.layout.padding
import androidx.compose.foundation.layout.preferredHeight
import androidx.compose.foundation.layout.preferredHeightIn
import androidx.compose.foundation.layout.preferredSize
import androidx.compose.foundation.layout.preferredSizeIn
import androidx.compose.foundation.layout.preferredWidth
import androidx.compose.foundation.layout.wrapContentHeight
import androidx.compose.foundation.lazy.ExperimentalLazyDsl
import androidx.compose.foundation.lazy.LazyColumn
import androidx.compose.foundation.lazy.LazyListScope
import androidx.compose.foundation.lazy.LazyListState
import androidx.compose.foundation.lazy.rememberLazyListState
import androidx.compose.foundation.shape.RoundedCornerShape
import androidx.compose.material.AmbientEmphasisLevels
import androidx.compose.material.Divider
import androidx.compose.material.DropdownMenu
import androidx.compose.material.DropdownMenuItem
import androidx.compose.material.ExperimentalMaterialApi
import androidx.compose.material.IconButton
import androidx.compose.material.LinearProgressIndicator
import androidx.compose.material.MaterialTheme
import androidx.compose.material.ProvideEmphasis
import androidx.compose.material.SnackbarHost
import androidx.compose.material.SnackbarHostState
import androidx.compose.material.TopAppBar
import androidx.compose.material.icons.Icons
import androidx.compose.material.icons.filled.ArrowBack
import androidx.compose.material.icons.filled.Favorite
import androidx.compose.material.icons.filled.FavoriteBorder
import androidx.compose.material.icons.filled.MoreVert
import androidx.compose.material.icons.filled.Refresh
import androidx.compose.material.icons.filled.Star
import androidx.compose.runtime.Composable
import androidx.compose.runtime.emptyContent
import androidx.compose.runtime.getValue
import androidx.compose.runtime.onCommit
import androidx.compose.runtime.remember
import androidx.compose.runtime.rememberCoroutineScope
import androidx.compose.runtime.setValue
import androidx.compose.runtime.staticAmbientOf
import androidx.compose.ui.Alignment
import androidx.compose.ui.Modifier
import androidx.compose.ui.draw.clip
import androidx.compose.ui.drawLayer
import androidx.compose.ui.geometry.Offset
import androidx.compose.ui.graphics.Color
import androidx.compose.ui.graphics.ColorFilter
import androidx.compose.ui.layout.ContentScale
import androidx.compose.ui.onSizeChanged
import androidx.compose.ui.platform.ContextAmbient
import androidx.compose.ui.res.stringResource
import androidx.compose.ui.unit.Dp
import androidx.compose.ui.unit.IntSize
import androidx.compose.ui.unit.dp
import androidx.ui.tooling.preview.Preview
import app.tivi.common.compose.AbsoluteElevationSurface
import app.tivi.common.compose.AutoSizedCircularProgressIndicator
import app.tivi.common.compose.Carousel
import app.tivi.common.compose.ExpandableFloatingActionButton
import app.tivi.common.compose.ExpandingText
import app.tivi.common.compose.IconResource
import app.tivi.common.compose.InsetsAmbient
import app.tivi.common.compose.LogCompositions
import app.tivi.common.compose.PosterCard
import app.tivi.common.compose.SwipeDismissSnackbar
import app.tivi.common.compose.VectorImage
import app.tivi.common.compose.navigationBarsPadding
import app.tivi.common.compose.offset
import app.tivi.common.compose.rememberMutableState
import app.tivi.common.compose.spacerItem
import app.tivi.common.compose.statusBarsHeight
import app.tivi.common.imageloading.TrimTransparentEdgesTransformation
import app.tivi.data.entities.Episode
import app.tivi.data.entities.Genre
import app.tivi.data.entities.ImageType
import app.tivi.data.entities.Season
import app.tivi.data.entities.ShowStatus
import app.tivi.data.entities.ShowTmdbImage
import app.tivi.data.entities.TiviShow
import app.tivi.data.entities.TmdbImageEntity
import app.tivi.data.resultentities.EpisodeWithSeason
import app.tivi.data.resultentities.EpisodeWithWatches
import app.tivi.data.resultentities.RelatedShowEntryWithShow
import app.tivi.data.resultentities.SeasonWithEpisodesAndWatches
import app.tivi.data.resultentities.nextToAir
import app.tivi.data.resultentities.numberAired
import app.tivi.data.resultentities.numberAiredToWatch
import app.tivi.data.resultentities.numberToAir
import app.tivi.data.resultentities.numberWatched
import app.tivi.data.views.FollowedShowsWatchStats
import coil.request.ImageRequest
import dev.chrisbanes.accompanist.coil.CoilImage
import kotlinx.coroutines.launch
import org.threeten.bp.OffsetDateTime

val ShowDetailsTextCreatorAmbient = staticAmbientOf<ShowDetailsTextCreator>()

@OptIn(ExperimentalMaterialApi::class, ExperimentalLazyDsl::class)
@Composable
fun ShowDetails(
    viewState: ShowDetailsViewState,
    actioner: (ShowDetailsAction) -> Unit
) = Box(modifier = Modifier.fillMaxSize()) {
    LogCompositions("ShowDetails")

    val listState = rememberLazyListState()
    var backdropHeight by rememberMutableState { 0 }

    Surface(Modifier.fillMaxSize()) {
        ShowDetailsScrollingContent(
            show = viewState.show,
            posterImage = viewState.posterImage,
            backdropImage = viewState.backdropImage,
            relatedShows = viewState.relatedShows,
            nextEpisodeToWatch = viewState.nextEpisodeToWatch,
            seasons = viewState.seasons,
            expandedSeasonIds = viewState.expandedSeasonIds,
            watchStats = viewState.watchStats,
            showRefreshing = viewState.refreshing,
            listState = listState,
            actioner = actioner,
            onBackdropSizeChanged = { backdropHeight = it.height },
            modifier = Modifier.fillMaxSize()
        )
    }

    val trigger = backdropHeight - InsetsAmbient.current.statusBars.top
    OverlaidStatusBarAppBar(
        showAppBar = when (listState.firstVisibleItemIndex) {
            0 -> listState.firstVisibleItemScrollOffset >= trigger
            else -> true
        },
        appBar = {
            ShowDetailsAppBar(
                title = viewState.show.title ?: "",
                backgroundColor = Color.Transparent,
                elevation = 0.dp,
                isRefreshing = viewState.refreshing,
                actioner = actioner
            )
        },
        modifier = Modifier.fillMaxWidth().align(Alignment.TopCenter)
    )

    val snackbarHostState = remember { SnackbarHostState() }
    val snackbarScope = rememberCoroutineScope()

    Column(Modifier.fillMaxWidth().align(Alignment.BottomCenter)) {
        SnackbarHost(
            hostState = snackbarHostState,
            snackbar = {
                SwipeDismissSnackbar(
                    data = it,
                    onDismiss = { actioner(ClearError) }
                )
            },
            modifier = Modifier.padding(horizontal = 16.dp).fillMaxWidth()
        )

        ToggleShowFollowFloatingActionButton(
            isFollowed = viewState.isFollowed,
            expanded = listState.firstVisibleItemIndex >= 1,
            onClick = { actioner(FollowShowToggleAction) },
            modifier = Modifier
                .align(Alignment.End)
                .padding(16.dp)
                .navigationBarsPadding(bottom = false)
        )
    }

    onCommit(viewState.refreshError) {
        viewState.refreshError?.let { error ->
            snackbarScope.launch {
                snackbarHostState.showSnackbar(error.message)
            }
        }
    }
}

@OptIn(ExperimentalLazyDsl::class)
@Composable
private fun ShowDetailsScrollingContent(
    show: TiviShow,
    posterImage: TmdbImageEntity?,
    backdropImage: TmdbImageEntity?,
    relatedShows: List<RelatedShowEntryWithShow>,
    nextEpisodeToWatch: EpisodeWithSeason?,
    seasons: List<SeasonWithEpisodesAndWatches>,
    expandedSeasonIds: Set<Long>,
    watchStats: FollowedShowsWatchStats?,
    showRefreshing: Boolean,
    listState: LazyListState,
    actioner: (ShowDetailsAction) -> Unit,
    onBackdropSizeChanged: (IntSize) -> Unit,
    modifier: Modifier = Modifier,
) {
    LogCompositions("ShowDetailsScrollingContent")

<<<<<<< HEAD
    LazyColumn(
        state = listState,
        modifier = modifier
    ) {
        item {
            Surface(
                modifier = Modifier.fillMaxWidth()
                    .aspectRatio(16f / 10)
                    .onSizeChanged(onBackdropSizeChanged)
            ) {
                if (backdropImage != null) {
                    CoilImage(
                        data = backdropImage,
                        fadeIn = true,
                        contentScale = ContentScale.Crop,
                        modifier = Modifier.fillMaxSize().offset { size ->
                            if (listState.firstVisibleItemIndex == 0) {
                                // If we're the first visible item, apply a parallax offset
                                Offset(
                                    x = 0f,
                                    y = (listState.firstVisibleItemScrollOffset / 2f)
                                        .coerceIn(-size.height.toFloat(), size.height.toFloat())
                                )
                            } else Offset.Zero
                        }
                    )
                }
            }
        }

        item {
            ShowDetailsAppBar(
                title = show.title ?: "",
                elevation = 0.dp,
                backgroundColor = Color.Transparent,
                isRefreshing = showRefreshing,
                actioner = actioner
            )
        }
=======
    Column(Modifier.fillMaxWidth()) {
        AbsoluteElevationSurface(
            modifier = Modifier.fillMaxWidth()
                .aspectRatio(16f / 10)
                .onSizeChanged(onBackdropSizeChanged)
        ) {
            if (backdropImage != null) {
                CoilImage(
                    data = backdropImage,
                    fadeIn = true,
                    contentScale = ContentScale.Crop,
                    modifier = Modifier.fillMaxSize().offset { size ->
                        Offset(
                            x = 0f,
                            y = (scrollState.value / 2)
                                .coerceIn(-size.height.toFloat(), size.height.toFloat())
                        )
                    }
                )
            }
        }

        AbsoluteElevationSurface(
            modifier = Modifier.fillMaxWidth().wrapContentHeight(Alignment.Top),
            elevation = 2.dp
        ) {
            Column(Modifier.fillMaxWidth()) {
                ShowDetailsAppBar(
                    title = show.title ?: "",
                    elevation = 0.dp,
                    backgroundColor = Color.Transparent,
                    isRefreshing = showRefreshing,
                    actioner = actioner
                )

                Row(Modifier.fillMaxWidth()) {
                    if (posterImage != null) {
                        Spacer(modifier = Modifier.preferredWidth(16.dp))

                        CoilImage(
                            data = posterImage,
                            fadeIn = true,
                            alignment = Alignment.TopStart,
                            modifier = Modifier.weight(1f, fill = false)
                                .aspectRatio(2 / 3f)
                                .clip(MaterialTheme.shapes.medium)
                        )
                    }
>>>>>>> 6cd7c4c6

        item {
            Row(Modifier.fillMaxWidth()) {
                if (posterImage != null) {
                    Spacer(modifier = Modifier.preferredWidth(16.dp))

                    CoilImage(
                        data = posterImage,
                        fadeIn = true,
                        alignment = Alignment.TopStart,
                        modifier = Modifier.weight(1f, fill = false)
                            .aspectRatio(2 / 3f)
                            .clip(MaterialTheme.shapes.medium)
                    )
                }

                Spacer(modifier = Modifier.preferredWidth(16.dp))

                Box(Modifier.weight(1f, fill = false)) {
                    InfoPanels(show)
                }

                Spacer(modifier = Modifier.preferredWidth(16.dp))
            }
        }

        spacerItem(16.dp)

        item {
            Header(stringResource(R.string.details_about))
        }

        if (show.summary != null) {
            item {
                ProvideEmphasis(emphasis = AmbientEmphasisLevels.current.high) {
                    ExpandingText(
                        text = show.summary!!,
                        modifier = Modifier.fillMaxWidth()
                            .padding(horizontal = 16.dp, vertical = 8.dp)
                    )
                }
            }
        }

        if (show.genres.isNotEmpty()) {
            item {
                Genres(show.genres)
            }
        }

        if (nextEpisodeToWatch?.episode != null && nextEpisodeToWatch.season != null) {
            spacerItem(8.dp)

            item {
                Header(stringResource(id = R.string.details_next_episode_to_watch))
            }
            item {
                NextEpisodeToWatch(
                    season = nextEpisodeToWatch.season!!,
                    episode = nextEpisodeToWatch.episode!!,
                    onClick = { actioner(OpenEpisodeDetails(nextEpisodeToWatch.episode!!.id)) }
                )
            }
        }

        if (relatedShows.isNotEmpty()) {
            spacerItem(8.dp)

            item {
                Header(stringResource(R.string.details_related))
            }
            item {
                RelatedShows(
                    related = relatedShows,
                    actioner = actioner,
                    modifier = Modifier.fillMaxWidth().preferredHeight(112.dp)
                )
            }
        }

        if (watchStats != null) {
            spacerItem(8.dp)

            item {
                Header(stringResource(R.string.details_view_stats))
            }
            item {
                WatchStats(watchStats.watchedEpisodeCount, watchStats.episodeCount)
            }
        }

        if (seasons.isNotEmpty()) {
            spacerItem(8.dp)

            item {
                Header(stringResource(R.string.show_details_seasons))
            }

            seasons.forEach {
                SeasonWithEpisodesRow(
                    season = it.season,
                    episodes = it.episodes,
                    expanded = it.season.id in expandedSeasonIds,
                    actioner = actioner,
                )
            }
        }

        // Spacer to push up content from under the FloatingActionButton
        spacerItem(56.dp + 16.dp + 16.dp)
    }
}

@Composable
private fun OverlaidStatusBarAppBar(
    showAppBar: Boolean,
    appBar: @Composable () -> Unit,
    modifier: Modifier = Modifier
) {
    LogCompositions("OverlaidStatusBarAppBar")

    Column(modifier) {
        val props = transition(
            definition = statusBarTransitionDef,
            initState = false,
            toState = showAppBar
        )

        Surface(
            elevation = animate(if (showAppBar) 2.dp else 0.dp),
            modifier = Modifier.fillMaxWidth()
                .statusBarsHeight()
                .drawLayer(alpha = props[AlphaKey])
                .offset(y = props[TranslateYKey]),
            content = emptyContent()
        )

        val elevation = animatedValue(initVal = 0.dp, converter = Dp.VectorConverter)
        onCommit(showAppBar) {
            elevation.animateTo(2.dp, spring())
        }

<<<<<<< HEAD
        if (showAppBar) {
            Surface(
                elevation = elevation.value,
                modifier = Modifier.fillMaxWidth(),
                content = { appBar() }
            )
=======
    AbsoluteElevationSurface(
        color = MaterialTheme.colors.surface.copy(alpha = alpha),
        elevation = if (scrollPosition >= trigger) 2.dp else 0.dp,
        modifier = modifier
    ) {
        Column(Modifier.fillMaxWidth()) {
            Spacer(Modifier.statusBarsHeight())
            if (scrollPosition >= trigger) {
                appBar()
            }
>>>>>>> 6cd7c4c6
        }
    }
}

private val TranslateYKey = DpPropKey()
private val AlphaKey = FloatPropKey()

private val statusBarTransitionDef = transitionDefinition<Boolean> {
    state(false) {
        this[TranslateYKey] = 24.dp
        this[AlphaKey] = 0f
    }
    state(true) {
        this[TranslateYKey] = 0.dp
        this[AlphaKey] = 1f
    }

    transition(toState = true) {
        TranslateYKey using spring()
        AlphaKey using snap()
    }

    transition(toState = false) {
        // This is a bit of a hack. We don't actually want an offset transition on exit,
        // so we just run a snap AFTER the alpha animation has finished
        TranslateYKey using snap(300)
        AlphaKey using tween(durationMillis = 300)
    }
}

@Composable
private fun NetworkInfoPanel(
    networkName: String,
    networkLogoPath: String? = null,
    modifier: Modifier = Modifier
) {
    Column(modifier) {
        Text(
            text = stringResource(R.string.network_title),
            style = MaterialTheme.typography.subtitle2
        )

        Spacer(Modifier.preferredHeight(4.dp))

        if (networkLogoPath != null) {
            val tmdbImage = remember(networkLogoPath) {
                ShowTmdbImage(path = networkLogoPath, type = ImageType.LOGO, showId = 0)
            }

            CoilImage(
                request = ImageRequest.Builder(ContextAmbient.current)
                    .data(tmdbImage)
                    .transformations(TrimTransparentEdgesTransformation)
                    .build(),
                contentScale = ContentScale.Fit,
                alignment = Alignment.TopStart,
                colorFilter = when {
                    isSystemInDarkTheme() -> ColorFilter.tint(AmbientContentColor.current)
                    else -> null
                },
                modifier = Modifier.preferredSizeIn(maxWidth = 72.dp, maxHeight = 32.dp)
            )
        } else {
            Text(
                text = networkName,
                style = MaterialTheme.typography.body2
            )
        }
    }
}

@Composable
private fun RuntimeInfoPanel(
    runtime: Int,
    modifier: Modifier = Modifier
) {
    Column(modifier) {
        Text(
            text = stringResource(R.string.runtime_title),
            style = MaterialTheme.typography.subtitle2
        )

        Spacer(Modifier.preferredHeight(4.dp))

        Text(
            text = stringResource(R.string.minutes_format, runtime),
            style = MaterialTheme.typography.body2
        )
    }
}

@Composable
private fun ShowStatusPanel(
    showStatus: ShowStatus,
    modifier: Modifier = Modifier
) {
    Column(modifier) {
        Text(
            text = stringResource(R.string.status_title),
            style = MaterialTheme.typography.subtitle2
        )

        Spacer(Modifier.preferredHeight(4.dp))

        val textCreator = ShowDetailsTextCreatorAmbient.current
        Text(
            text = textCreator.showStatusText(showStatus).toString(),
            style = MaterialTheme.typography.body2
        )
    }
}

@Composable
private fun AirsInfoPanel(
    show: TiviShow,
    modifier: Modifier = Modifier
) {
    Column(modifier) {
        Text(
            text = stringResource(R.string.airs_title),
            style = MaterialTheme.typography.subtitle2
        )

        Spacer(Modifier.preferredHeight(4.dp))

        val textCreator = ShowDetailsTextCreatorAmbient.current
        Text(
            text = textCreator.airsText(show)?.toString() ?: "No air date",
            style = MaterialTheme.typography.body2
        )
    }
}

@Composable
private fun CertificateInfoPanel(
    certification: String,
    modifier: Modifier = Modifier
) {
    Column(modifier) {
        Text(
            text = stringResource(R.string.certificate_title),
            style = MaterialTheme.typography.subtitle2
        )

        Spacer(Modifier.preferredHeight(4.dp))

        Text(
            text = certification,
            style = MaterialTheme.typography.body2,
            modifier = Modifier.border(
                width = 1.dp,
                color = MaterialTheme.colors.onSurface,
                shape = RoundedCornerShape(2.dp)
            ).padding(horizontal = 4.dp, vertical = 2.dp)
        )
    }
}

@Composable
private fun TraktRatingInfoPanel(
    rating: Float,
    votes: Int,
    modifier: Modifier = Modifier
) {
    Column(modifier) {
        Text(
            text = stringResource(R.string.trakt_rating_title),
            style = MaterialTheme.typography.subtitle2
        )

        Spacer(Modifier.preferredHeight(4.dp))

        Row {
            VectorImage(
                vector = Icons.Default.Star,
                contentScale = ContentScale.Fit,
                tintColor = MaterialTheme.colors.secondaryVariant,
                modifier = Modifier.preferredSize(32.dp)
            )

            Spacer(Modifier.preferredWidth(4.dp))

            Column {
                Text(
                    text = stringResource(
                        R.string.trakt_rating_text,
                        rating * 10f
                    ),
                    style = MaterialTheme.typography.body2
                )

                Text(
                    text = stringResource(
                        R.string.trakt_rating_votes,
                        votes / 1000f
                    ),
                    style = MaterialTheme.typography.caption
                )
            }
        }
    }
}

@Composable
private fun Header(title: String) {
    Box(
        modifier = Modifier.fillMaxWidth()
            .padding(horizontal = 16.dp, vertical = 8.dp)
    ) {
        Text(
            text = title,
            style = MaterialTheme.typography.subtitle1
        )
    }
}

@Composable
private fun Genres(genres: List<Genre>) {
    Box(Modifier.fillMaxWidth().padding(horizontal = 16.dp, vertical = 8.dp)) {
        ProvideEmphasis(AmbientEmphasisLevels.current.high) {
            val textCreator = ShowDetailsTextCreatorAmbient.current
            Text(
                textCreator.genreString(genres).toString(),
                style = MaterialTheme.typography.body2
            )
        }
    }
}

@Composable
private fun RelatedShows(
    related: List<RelatedShowEntryWithShow>,
    actioner: (ShowDetailsAction) -> Unit,
    modifier: Modifier = Modifier
) {
    LogCompositions("RelatedShows")

    Carousel(
        items = related,
        contentPadding = PaddingValues(start = 16.dp, top = 8.dp, end = 16.dp, bottom = 8.dp),
        itemSpacing = 4.dp,
        modifier = modifier
    ) { item, padding ->
        PosterCard(
            show = item.show,
            poster = item.poster,
            onClick = { actioner(OpenShowDetails(item.show.id)) },
            modifier = Modifier
                .padding(padding)
                .fillParentMaxHeight()
                .aspectRatio(2 / 3f)
        )
    }
}

@Composable
private fun NextEpisodeToWatch(
    season: Season,
    episode: Episode,
    onClick: () -> Unit
) {
    Column(
        modifier = Modifier.fillMaxWidth()
            .preferredHeightIn(min = 48.dp)
            .wrapContentHeight()
            .clickable(onClick = onClick)
            .padding(16.dp, 8.dp)
    ) {
        val textCreator = ShowDetailsTextCreatorAmbient.current

        Text(
            textCreator.seasonEpisodeTitleText(season, episode),
            style = MaterialTheme.typography.caption
        )

        Spacer(Modifier.preferredHeight(4.dp))

        Text(
            episode.title ?: stringResource(R.string.episode_title_fallback, episode.number!!),
            style = MaterialTheme.typography.body1
        )
    }
}

@OptIn(ExperimentalLayout::class)
@Composable
private fun InfoPanels(show: TiviShow) {
    FlowRow(
        mainAxisSize = SizeMode.Expand,
        mainAxisSpacing = 8.dp,
        crossAxisSpacing = 8.dp
    ) {
        ProvideEmphasis(AmbientEmphasisLevels.current.high) {
            if (show.traktRating != null) {
                TraktRatingInfoPanel(show.traktRating!!, show.traktVotes ?: 0)
            }
            if (show.network != null) {
                NetworkInfoPanel(show.network!!, show.networkLogoPath)
            }
            if (show.status != null) {
                ShowStatusPanel(show.status!!)
            }
            if (show.certification != null) {
                CertificateInfoPanel(show.certification!!)
            }
            if (show.runtime != null) {
                RuntimeInfoPanel(show.runtime!!)
            }
            if (show.airsDay != null && show.airsTime != null && show.airsTimeZone != null) {
                AirsInfoPanel(show)
            }
        }
    }
}

@Composable
private fun WatchStats(
    watchedEpisodeCount: Int,
    episodeCount: Int
) {
    Column(
        modifier = Modifier.fillMaxWidth()
            .padding(start = 16.dp, top = 4.dp, end = 16.dp, bottom = 8.dp)
    ) {
        LinearProgressIndicator(
            progress = when {
                episodeCount > 0 -> watchedEpisodeCount / episodeCount.toFloat()
                else -> 0f
            },
            modifier = Modifier.fillMaxWidth(),
        )

        Spacer(modifier = Modifier.preferredHeight(8.dp))

        val textCreator = ShowDetailsTextCreatorAmbient.current

        // TODO: Do something better with CharSequences containing markup/spans
        Text(
            text = "${textCreator.followedShowEpisodeWatchStatus(watchedEpisodeCount, episodeCount)}",
            style = MaterialTheme.typography.body2
        )
    }
}

@OptIn(ExperimentalAnimationApi::class)
private fun LazyListScope.SeasonWithEpisodesRow(
    season: Season,
    episodes: List<EpisodeWithWatches>,
    expanded: Boolean,
    actioner: (ShowDetailsAction) -> Unit,
) {
<<<<<<< HEAD
    item {
        Surface(
            elevation = animate(if (expanded) 2.dp else 0.dp),
            modifier = Modifier.fillMaxWidth()
                .clickable(enabled = !season.ignored) {
                    actioner(ChangeSeasonExpandedAction(season.id, !expanded))
=======
    AbsoluteElevationSurface(
        elevation = if (expanded) 2.dp else 0.dp,
        modifier = modifier
    ) {
        Column(modifier = Modifier.fillMaxWidth()) {
            if (expanded) Divider()

            SeasonRow(
                season,
                episodes.numberAired,
                episodes.numberWatched,
                episodes.numberAiredToWatch,
                episodes.numberToAir,
                episodes.nextToAir?.firstAired,
                actioner,
                modifier = Modifier.fillMaxWidth()
                    .clickable(
                        onClick = { actioner(ChangeSeasonExpandedAction(season.id, !expanded)) },
                        enabled = !season.ignored
                    )
            )

            episodes.forEach { episodeEntry ->
                AnimatedVisibility(visible = expanded) {
                    EpisodeWithWatchesRow(
                        episodeEntry.episode,
                        episodeEntry.isWatched,
                        episodeEntry.hasPending,
                        episodeEntry.onlyPendingDeletes,
                        modifier = Modifier.fillMaxWidth()
                            .clickable {
                                actioner(OpenEpisodeDetails(episodeEntry.episode.id))
                            }
                    )
>>>>>>> 6cd7c4c6
                }
        ) {
            Box(Modifier.fillMaxWidth()) {
                if (expanded) Divider()

                SeasonRow(
                    season = season,
                    episodesAired = episodes.numberAired,
                    episodesWatched = episodes.numberWatched,
                    episodesToWatch = episodes.numberAiredToWatch,
                    episodesToAir = episodes.numberToAir,
                    nextToAirDate = episodes.nextToAir?.firstAired,
                    actioner = actioner,
                    modifier = Modifier.fillMaxWidth()
                )
            }
        }
    }

    if (expanded) {
        items(episodes) { episodeEntry ->
            // This doesn't work with the LazyDSL: b/170287733
            // AnimatedVisibility(initiallyVisible = false, visible = expanded) {

            Surface(
                elevation = 2.dp,
                modifier = Modifier
                    .fillMaxWidth()
                    .clickable { actioner(OpenEpisodeDetails(episodeEntry.episode.id)) }
            ) {
                EpisodeWithWatchesRow(
                    episode = episodeEntry.episode,
                    isWatched = episodeEntry.isWatched,
                    hasPending = episodeEntry.hasPending,
                    onlyPendingDeletes = episodeEntry.onlyPendingDeletes,
                    modifier = Modifier.fillMaxWidth()
                )
            }
            // }
        }
    }
}

@Suppress("UNUSED_PARAMETER")
@Composable
private fun SeasonRow(
    season: Season,
    episodesAired: Int,
    episodesWatched: Int,
    episodesToWatch: Int,
    episodesToAir: Int,
    nextToAirDate: OffsetDateTime? = null,
    actioner: (ShowDetailsAction) -> Unit,
    modifier: Modifier = Modifier
) {
    Row(
        modifier = modifier.preferredHeightIn(min = 48.dp)
            .wrapContentHeight(Alignment.CenterVertically)
            .padding(start = 16.dp, top = 12.dp, bottom = 12.dp)
    ) {
        Column(
            modifier = Modifier.weight(1f).align(Alignment.CenterVertically)
        ) {
            val textCreator = ShowDetailsTextCreatorAmbient.current

            val emphasis = when {
                season.ignored -> AmbientEmphasisLevels.current.disabled
                else -> AmbientEmphasisLevels.current.high
            }
            ProvideEmphasis(emphasis) {
                Text(
                    text = season.title
                        ?: stringResource(R.string.season_title_fallback, season.number!!),
                    style = MaterialTheme.typography.body1
                )

                Spacer(Modifier.preferredHeight(4.dp))

                Text(
                    text = textCreator.seasonSummaryText(
                        episodesWatched,
                        episodesToWatch,
                        episodesToAir,
                        nextToAirDate
                    ).toString(),
                    style = MaterialTheme.typography.caption
                )
            }

            if (!season.ignored && episodesAired > 0) {
                Spacer(Modifier.preferredHeight(4.dp))

                LinearProgressIndicator(
                    episodesWatched / episodesAired.toFloat(),
                    modifier = Modifier.fillMaxWidth()
                )
            }
        }

        var showMenu by rememberMutableState { false }

        DropdownMenu(
            toggle = {
                ProvideEmphasis(AmbientEmphasisLevels.current.medium) {
                    IconButton(onClick = { showMenu = true }) {
                        Icon(Icons.Default.MoreVert)
                    }
                }
            },
            expanded = showMenu,
            onDismissRequest = { showMenu = false }
        ) {
            if (season.ignored) {
                DropdownMenuItem(
                    onClick = { actioner(ChangeSeasonFollowedAction(season.id, true)) }
                ) {
                    Text(text = stringResource(id = R.string.popup_season_follow))
                }
            } else {
                DropdownMenuItem(
                    onClick = { actioner(ChangeSeasonFollowedAction(season.id, false)) }
                ) {
                    Text(text = stringResource(id = R.string.popup_season_ignore))
                }
            }

            // Season number starts from 1, rather than 0
            if (season.number ?: -100 >= 2) {
                DropdownMenuItem(
                    onClick = { actioner(UnfollowPreviousSeasonsFollowedAction(season.id)) }
                ) {
                    Text(text = stringResource(id = R.string.popup_season_ignore_previous))
                }
            }

            if (episodesWatched > 0) {
                DropdownMenuItem(
                    onClick = { actioner(MarkSeasonUnwatchedAction(season.id)) }
                ) {
                    Text(text = stringResource(id = R.string.popup_season_mark_all_unwatched))
                }
            }

            if (episodesWatched < episodesAired) {
                if (episodesToAir == 0) {
                    DropdownMenuItem(
                        onClick = { actioner(MarkSeasonWatchedAction(season.id)) }
                    ) {
                        Text(text = stringResource(id = R.string.popup_season_mark_watched_all))
                    }
                } else {
                    DropdownMenuItem(
                        onClick = { actioner(MarkSeasonWatchedAction(season.id, onlyAired = true)) }
                    ) {
                        Text(text = stringResource(id = R.string.popup_season_mark_watched_aired))
                    }
                }
            }
        }
    }
}

@Composable
private fun EpisodeWithWatchesRow(
    episode: Episode,
    isWatched: Boolean,
    hasPending: Boolean,
    onlyPendingDeletes: Boolean,
    modifier: Modifier = Modifier
) {
    Row(
        modifier = modifier.preferredHeightIn(min = 48.dp)
            .wrapContentHeight(Alignment.CenterVertically)
            .padding(horizontal = 16.dp, vertical = 8.dp)
    ) {
        Column(modifier = Modifier.weight(1f)) {
            val textCreator = ShowDetailsTextCreatorAmbient.current

            ProvideEmphasis(AmbientEmphasisLevels.current.high) {
                Text(
                    text = textCreator.episodeNumberText(episode).toString(),
                    style = MaterialTheme.typography.caption
                )

                Spacer(Modifier.preferredHeight(2.dp))

                Text(
                    text = episode.title
                        ?: stringResource(R.string.episode_title_fallback, episode.number!!),
                    style = MaterialTheme.typography.body2
                )
            }
        }

        ProvideEmphasis(AmbientEmphasisLevels.current.medium) {
            var needSpacer = false
            if (hasPending) {
                IconResource(
                    resourceId = R.drawable.ic_cloud_upload,
                    modifier = Modifier.align(Alignment.CenterVertically)
                )
                needSpacer = true
            }
            if (isWatched) {
                if (needSpacer) {
                    Spacer(Modifier.preferredWidth(4.dp))
                }
                IconResource(
                    resourceId = when {
                        onlyPendingDeletes -> R.drawable.ic_visibility_off
                        else -> R.drawable.ic_visibility
                    },
                    modifier = Modifier.align(Alignment.CenterVertically)
                )
            }
        }
    }
}

@Composable
private fun ShowDetailsAppBar(
    title: String,
    elevation: Dp,
    backgroundColor: Color,
    isRefreshing: Boolean,
    actioner: (ShowDetailsAction) -> Unit,
    modifier: Modifier = Modifier
) {
    LogCompositions("ShowDetailsAppBar")

    TopAppBar(
        title = { Text(text = title) },
        navigationIcon = {
            IconButton(onClick = { actioner(NavigateUp) }) {
                Icon(Icons.Default.ArrowBack)
            }
        },
        actions = {
            if (isRefreshing) {
                AutoSizedCircularProgressIndicator(
                    modifier = Modifier.aspectRatio(1f)
                        .fillMaxHeight()
                        .padding(14.dp)
                )
            } else {
                IconButton(onClick = { actioner(RefreshAction) }) {
                    Icon(Icons.Default.Refresh)
                }
            }
        },
        elevation = elevation,
        backgroundColor = backgroundColor,
        modifier = modifier
    )
}

@Composable
private fun ToggleShowFollowFloatingActionButton(
    isFollowed: Boolean,
    onClick: () -> Unit,
    expanded: Boolean = true,
    modifier: Modifier = Modifier
) {
    LogCompositions("ToggleShowFollowFloatingActionButton")

    ExpandableFloatingActionButton(
        onClick = onClick,
        icon = {
            Icon(
                when {
                    isFollowed -> Icons.Default.FavoriteBorder
                    else -> Icons.Default.Favorite
                }
            )
        },
        text = {
            Text(
                when {
                    isFollowed -> stringResource(R.string.follow_show_remove)
                    else -> stringResource(R.string.follow_show_add)
                }
            )
        },
        backgroundColor = when {
            isFollowed -> MaterialTheme.colors.surface
            else -> MaterialTheme.colors.primary
        },
        expanded = expanded,
        modifier = modifier
    )
}

private val previewShow = TiviShow(title = "Detective Penny")

@Preview
@Composable
private fun PreviewTopAppBar() {
    ShowDetailsAppBar(
        title = previewShow.title ?: "",
        elevation = 1.dp,
        backgroundColor = MaterialTheme.colors.surface,
        isRefreshing = true,
        actioner = {}
    )
}<|MERGE_RESOLUTION|>--- conflicted
+++ resolved
@@ -154,7 +154,7 @@
     val listState = rememberLazyListState()
     var backdropHeight by rememberMutableState { 0 }
 
-    Surface(Modifier.fillMaxSize()) {
+    AbsoluteElevationSurface(Modifier.fillMaxSize()) {
         ShowDetailsScrollingContent(
             show = viewState.show,
             posterImage = viewState.posterImage,
@@ -244,13 +244,12 @@
 ) {
     LogCompositions("ShowDetailsScrollingContent")
 
-<<<<<<< HEAD
     LazyColumn(
         state = listState,
         modifier = modifier
     ) {
         item {
-            Surface(
+            AbsoluteElevationSurface(
                 modifier = Modifier.fillMaxWidth()
                     .aspectRatio(16f / 10)
                     .onSizeChanged(onBackdropSizeChanged)
@@ -284,56 +283,6 @@
                 actioner = actioner
             )
         }
-=======
-    Column(Modifier.fillMaxWidth()) {
-        AbsoluteElevationSurface(
-            modifier = Modifier.fillMaxWidth()
-                .aspectRatio(16f / 10)
-                .onSizeChanged(onBackdropSizeChanged)
-        ) {
-            if (backdropImage != null) {
-                CoilImage(
-                    data = backdropImage,
-                    fadeIn = true,
-                    contentScale = ContentScale.Crop,
-                    modifier = Modifier.fillMaxSize().offset { size ->
-                        Offset(
-                            x = 0f,
-                            y = (scrollState.value / 2)
-                                .coerceIn(-size.height.toFloat(), size.height.toFloat())
-                        )
-                    }
-                )
-            }
-        }
-
-        AbsoluteElevationSurface(
-            modifier = Modifier.fillMaxWidth().wrapContentHeight(Alignment.Top),
-            elevation = 2.dp
-        ) {
-            Column(Modifier.fillMaxWidth()) {
-                ShowDetailsAppBar(
-                    title = show.title ?: "",
-                    elevation = 0.dp,
-                    backgroundColor = Color.Transparent,
-                    isRefreshing = showRefreshing,
-                    actioner = actioner
-                )
-
-                Row(Modifier.fillMaxWidth()) {
-                    if (posterImage != null) {
-                        Spacer(modifier = Modifier.preferredWidth(16.dp))
-
-                        CoilImage(
-                            data = posterImage,
-                            fadeIn = true,
-                            alignment = Alignment.TopStart,
-                            modifier = Modifier.weight(1f, fill = false)
-                                .aspectRatio(2 / 3f)
-                                .clip(MaterialTheme.shapes.medium)
-                        )
-                    }
->>>>>>> 6cd7c4c6
 
         item {
             Row(Modifier.fillMaxWidth()) {
@@ -462,7 +411,7 @@
             toState = showAppBar
         )
 
-        Surface(
+        AbsoluteElevationSurface(
             elevation = animate(if (showAppBar) 2.dp else 0.dp),
             modifier = Modifier.fillMaxWidth()
                 .statusBarsHeight()
@@ -476,25 +425,12 @@
             elevation.animateTo(2.dp, spring())
         }
 
-<<<<<<< HEAD
         if (showAppBar) {
-            Surface(
+            AbsoluteElevationSurface(
                 elevation = elevation.value,
                 modifier = Modifier.fillMaxWidth(),
                 content = { appBar() }
             )
-=======
-    AbsoluteElevationSurface(
-        color = MaterialTheme.colors.surface.copy(alpha = alpha),
-        elevation = if (scrollPosition >= trigger) 2.dp else 0.dp,
-        modifier = modifier
-    ) {
-        Column(Modifier.fillMaxWidth()) {
-            Spacer(Modifier.statusBarsHeight())
-            if (scrollPosition >= trigger) {
-                appBar()
-            }
->>>>>>> 6cd7c4c6
         }
     }
 }
@@ -846,49 +782,12 @@
     expanded: Boolean,
     actioner: (ShowDetailsAction) -> Unit,
 ) {
-<<<<<<< HEAD
     item {
-        Surface(
+        AbsoluteElevationSurface(
             elevation = animate(if (expanded) 2.dp else 0.dp),
             modifier = Modifier.fillMaxWidth()
                 .clickable(enabled = !season.ignored) {
                     actioner(ChangeSeasonExpandedAction(season.id, !expanded))
-=======
-    AbsoluteElevationSurface(
-        elevation = if (expanded) 2.dp else 0.dp,
-        modifier = modifier
-    ) {
-        Column(modifier = Modifier.fillMaxWidth()) {
-            if (expanded) Divider()
-
-            SeasonRow(
-                season,
-                episodes.numberAired,
-                episodes.numberWatched,
-                episodes.numberAiredToWatch,
-                episodes.numberToAir,
-                episodes.nextToAir?.firstAired,
-                actioner,
-                modifier = Modifier.fillMaxWidth()
-                    .clickable(
-                        onClick = { actioner(ChangeSeasonExpandedAction(season.id, !expanded)) },
-                        enabled = !season.ignored
-                    )
-            )
-
-            episodes.forEach { episodeEntry ->
-                AnimatedVisibility(visible = expanded) {
-                    EpisodeWithWatchesRow(
-                        episodeEntry.episode,
-                        episodeEntry.isWatched,
-                        episodeEntry.hasPending,
-                        episodeEntry.onlyPendingDeletes,
-                        modifier = Modifier.fillMaxWidth()
-                            .clickable {
-                                actioner(OpenEpisodeDetails(episodeEntry.episode.id))
-                            }
-                    )
->>>>>>> 6cd7c4c6
                 }
         ) {
             Box(Modifier.fillMaxWidth()) {
@@ -913,7 +812,7 @@
             // This doesn't work with the LazyDSL: b/170287733
             // AnimatedVisibility(initiallyVisible = false, visible = expanded) {
 
-            Surface(
+            AbsoluteElevationSurface(
                 elevation = 2.dp,
                 modifier = Modifier
                     .fillMaxWidth()
