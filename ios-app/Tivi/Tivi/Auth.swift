--- conflicted
+++ resolved
@@ -21,10 +21,6 @@
         self.traktOAuthInfo = traktOAuthInfo
     }
 
-<<<<<<< HEAD
-    func invoke(state _: AuthState) async throws -> AuthState? {
-        return nil
-=======
     func invoke(state: AuthState) async throws -> AuthState? {
         let request = OIDTokenRequest(
             configuration: configuration,
@@ -55,7 +51,6 @@
                 }
             }
         }
->>>>>>> 9bb31f97
     }
 }
 
