/*
 * Copyright 2017 Google LLC
 *
 * Licensed under the Apache License, Version 2.0 (the "License");
 * you may not use this file except in compliance with the License.
 * You may obtain a copy of the License at
 *
 *     http://www.apache.org/licenses/LICENSE-2.0
 *
 * Unless required by applicable law or agreed to in writing, software
 * distributed under the License is distributed on an "AS IS" BASIS,
 * WITHOUT WARRANTIES OR CONDITIONS OF ANY KIND, either express or implied.
 * See the License for the specific language governing permissions and
 * limitations under the License.
 */


import com.android.build.gradle.BaseExtension
import com.diffplug.gradle.spotless.SpotlessExtension
import org.jetbrains.kotlin.gradle.plugin.KaptExtension
import org.jetbrains.kotlin.gradle.tasks.KotlinCompilationTask

plugins {
    alias(libs.plugins.android.application) apply false
    alias(libs.plugins.android.library) apply false
    alias(libs.plugins.cacheFixPlugin) apply false
    alias(libs.plugins.android.lint) apply false
    alias(libs.plugins.android.test) apply false
    alias(libs.plugins.kotlin.android) apply false
    alias(libs.plugins.kotlin.kapt) apply false
    alias(libs.plugins.ksp) apply false
    alias(libs.plugins.gms.googleServices) apply false
    alias(libs.plugins.firebase.crashlytics) apply false
    alias(libs.plugins.spotless) apply false
}

allprojects {
    repositories {
        google()
        mavenCentral()
        mavenLocal()

        // Need to use the 'dev' Compose Compiler for Kotlin 1.8.0 support
        // maven("https://androidx.dev/storage/compose-compiler/repository/")

        // Jetpack Compose SNAPSHOTs if needed
        // maven("https://androidx.dev/snapshots/builds/$composeSnapshot/artifacts/repository/")

        // Used for snapshots if needed
<<<<<<< HEAD
=======
        // maven("https://oss.sonatype.org/content/repositories/snapshots/")
>>>>>>> 2f65cc20
        maven("https://s01.oss.sonatype.org/content/repositories/snapshots/")
    }

    apply(plugin = rootProject.libs.plugins.spotless.get().pluginId)
    configure<SpotlessExtension> {
        kotlin {
            target("**/*.kt")
            targetExclude("$buildDir/**/*.kt")
            targetExclude("bin/**/*.kt")
            ktlint(libs.versions.ktlint.get())
            licenseHeaderFile(rootProject.file("spotless/copyright.txt"))
        }
        kotlinGradle {
            target("**/*.kts")
            targetExclude("$buildDir/**/*.kts")
            ktlint(libs.versions.ktlint.get())
            licenseHeaderFile(rootProject.file("spotless/copyright.txt"), "(^(?![\\/ ]\\*).*$)")
        }
    }

    // Configure Java to use our chosen language level. Kotlin will automatically
    // pick this up
    plugins.withType<JavaBasePlugin>().configureEach {
        extensions.configure<JavaPluginExtension> {
            toolchain {
                languageVersion.set(JavaLanguageVersion.of(11))
            }
        }
    }

    // Workaround for https://issuetracker.google.com/issues/268961156
    tasks.withType<com.android.build.gradle.internal.lint.AndroidLintTask>() {
        val kspTestTask = tasks.findByName("kspTestKotlin")
        if (kspTestTask != null) {
            dependsOn(kspTestTask)
        }
    }
    tasks.withType<com.android.build.gradle.internal.lint.AndroidLintAnalysisTask>() {
        val kspTestTask = tasks.findByName("kspTestKotlin")
        if (kspTestTask != null) {
            dependsOn(kspTestTask)
        }
    }

    tasks.withType<KotlinCompilationTask<*>>().configureEach {
        compilerOptions {
            // Treat all Kotlin warnings as errors
            allWarningsAsErrors.set(true)

            // Enable experimental coroutines APIs, including Flow
            freeCompilerArgs.addAll(
                "-opt-in=kotlinx.coroutines.ExperimentalCoroutinesApi",
                "-opt-in=kotlinx.coroutines.FlowPreview",
            )

            if (project.hasProperty("tivi.enableComposeCompilerReports")) {
                freeCompilerArgs.addAll(
                    "-P",
                    "plugin:androidx.compose.compiler.plugins.kotlin:reportsDestination=" +
                        project.buildDir.absolutePath + "/compose_metrics",
                )
                freeCompilerArgs.addAll(
                    "-P",
                    "plugin:androidx.compose.compiler.plugins.kotlin:metricsDestination=" +
                        project.buildDir.absolutePath + "/compose_metrics",
                )
            }
        }
    }

    // Configure kapt
    pluginManager.withPlugin(rootProject.libs.plugins.kotlin.kapt.get().pluginId) {
        extensions.getByType<KaptExtension>().correctErrorTypes = true
    }

    // Configure Android projects
    pluginManager.withPlugin("com.android.application") {
        configureAndroidProject()
    }
    pluginManager.withPlugin("com.android.library") {
        configureAndroidProject()
    }
    pluginManager.withPlugin("com.android.test") {
        configureAndroidProject()
    }
}

fun Project.configureAndroidProject() {
    extensions.configure<BaseExtension> {
        compileSdkVersion(libs.versions.compileSdk.get().toInt())

        defaultConfig {
            minSdk = libs.versions.minSdk.get().toInt()
            targetSdk = libs.versions.targetSdk.get().toInt()
        }

        // Can remove this once https://issuetracker.google.com/issues/260059413 is fixed.
        // See https://kotlinlang.org/docs/gradle-configure-project.html#gradle-java-toolchains-support
        compileOptions {
            sourceCompatibility = JavaVersion.VERSION_11
            targetCompatibility = JavaVersion.VERSION_11

            // https://developer.android.com/studio/write/java8-support
            isCoreLibraryDesugaringEnabled = true
        }
    }

    dependencies {
        // https://developer.android.com/studio/write/java8-support
        "coreLibraryDesugaring"(libs.tools.desugarjdklibs)
    }
}<|MERGE_RESOLUTION|>--- conflicted
+++ resolved
@@ -47,10 +47,7 @@
         // maven("https://androidx.dev/snapshots/builds/$composeSnapshot/artifacts/repository/")
 
         // Used for snapshots if needed
-<<<<<<< HEAD
-=======
-        // maven("https://oss.sonatype.org/content/repositories/snapshots/")
->>>>>>> 2f65cc20
+        maven("https://s01.oss.sonatype.org/content/repositories/snapshots/")
         maven("https://s01.oss.sonatype.org/content/repositories/snapshots/")
     }
 
